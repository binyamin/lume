--- conflicted
+++ resolved
@@ -20,13 +20,9 @@
 - Moved the `nunjucks` dependency to `npm:` import.
 - `metas` plugin:
   Remove multiple spaces, line breaks and HTML tags.
-<<<<<<< HEAD
-- Updated dependencies: `sass`, `deno_dom`, `nunjucks`, `std`, `esbuild`, `terser`, `katex`, `lightningcss`, `postcss`, `terser`.
-=======
 - `pagefind` plugin:
   Fix the output string to be a string decoded from raw byte data.
-- Updated dependencies: `sass`, `deno_dom`, `nunjucks`, `std`, `esbuild`, `terser`.
->>>>>>> cba28c5c
+- Updated dependencies: `sass`, `deno_dom`, `nunjucks`, `std`, `esbuild`, `terser`, `katex`, `lightningcss`, `postcss`, `terser`.
 
 ## [1.16.2] - 2023-04-03
 ### Added
